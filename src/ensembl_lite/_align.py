import pathlib
import typing
from collections import defaultdict
from dataclasses import dataclass

import h5py
import numpy
from cogent3.app.composable import define_app
from cogent3.core.alignment import Aligned, Alignment
from cogent3.core.location import _DEFAULT_GAP_DTYPE, IndelMap

from ensembl_lite import _genome as elt_genome
from ensembl_lite import _storage_mixin as elt_mixin
from ensembl_lite import _util as elt_util

_no_gaps = numpy.array([], dtype=_DEFAULT_GAP_DTYPE)

GAP_STORE_SUFFIX = "indels-hdf5_blosc2"
ALIGN_STORE_SUFFIX = "align_coords-duckdb"


@dataclass(slots=True)
class AlignRecord:
    """a record from an AlignDb

    Notes
    -----
    Can return fields as attributes or like a dict using the field name as
    a string.
    """

    source: str
    block_id: int
    species: str
    seqid: str
    start: int
    stop: int
    strand: str
    gap_spans: numpy.ndarray

    def __getitem__(self, item):
        return getattr(self, item)

    def __setitem__(self, item, value):
        setattr(self, item, value)

    def __eq__(self, other):
        attrs = "block_id", "species", "seqid", "start", "stop", "strand"
        for attr in attrs:
            if getattr(self, attr) != getattr(other, attr):
                return False
        return (self.gap_spans == other.gap_spans).all()

    def __hash__(self):
        return hash(
            (
                self.block_id,
                self.species,
                self.seqid,
                self.start,
                self.stop,
                self.strand,
            ),
        )

    @property
    def gap_data(self):
        if len(self.gap_spans):
            gap_pos, gap_lengths = self.gap_spans.T
        else:
            gap_pos, gap_lengths = _no_gaps.copy(), _no_gaps.copy()

        return gap_pos, gap_lengths


ReturnType = tuple[str, tuple]  # the sql statement and corresponding values


class GapStore(elt_mixin.Hdf5Mixin):
    # store gap data from aligned sequences
    def __init__(
        self,
        source: elt_util.PathType,
        align_name: typing.Optional[str] = None,
        mode: str = "r",
        in_memory: bool = False,
    ):
        self.source = pathlib.Path(source)
        self.mode = "w-" if mode == "w" else mode
        h5_kwargs = (
            dict(
                driver="core",
                backing_store=False,
            )
            if in_memory
            else {}
        )
        try:
            self._file = h5py.File(source, mode=self.mode, **h5_kwargs)
        except OSError:
            print(f"{source=}")
            raise

        if "r" not in self.mode and "align_name" not in self._file.attrs:
            assert align_name
            self._file.attrs["align_name"] = align_name
        if (
            align_name
            and (file_species := self._file.attrs.get("align_name", None)) != align_name
        ):
            raise ValueError(f"{self.source.name!r} {file_species!r} != {align_name}")
        self.align_name = self._file.attrs["align_name"]

    def add_record(self, *, index: int, gaps: numpy.ndarray):
        # dataset names must be strings
        index = str(index)
        if index in self._file:
            stored = self._file[index]
            if (gaps == stored).all():
                # already seen this index
                return
            # but it's different, which is a problem
            raise ValueError(f"{index!r} already present but with different gaps")
        self._file.create_dataset(
            name=index,
            data=gaps,
            chunks=True,
            **elt_util._HDF5_BLOSC2_KWARGS,
        )
        self._file.flush()

    def get_record(self, *, index: int) -> numpy.ndarray:
        return self._file[str(index)][:]


<<<<<<< HEAD
class AlignDuckDb(elt_mixin.DuckDbMixin):
    table_name = "align"
    _align_schema = {
        "id": "INTEGER PRIMARY KEY",  # used to uniquely identify gap_spans in bound GapStore
        "source": "TEXT",  # the file path
        "block_id": "BIGINT",  # the tree id from MAF
        "species": "TEXT",
        "seqid": "TEXT",
        "start": "INTEGER",
        "stop": "INTEGER",
        "strand": "TEXT",
    }

    _index_columns = {"align": ("id", "block_id", "seqid", "start", "stop")}

    def __init__(self, *, source: elt_util.PathType | None = None, mode="a"):
        """
        Parameters
        ----------
        source
            location to store the db, defaults to in memory only
        """
        # note that data is destroyed
        source = pathlib.Path(source or ":memory:").expanduser()
        self.source = source
        if source.name == ":memory:":
            gap_path = "memory"
            kwargs = dict(in_memory=True)
        else:
            gap_path = source.parent / f"{source.stem}.{GAP_STORE_SUFFIX}"
            kwargs = dict(in_memory=False)

        self.gap_store = GapStore(
            source=gap_path, align_name=source.stem, mode=mode, **kwargs
        )
        self._db = None  # replaced with db connection in init_tables
        self._init_tables()

    def add_records(self, records: typing.Sequence[AlignRecord]):
        # we need to identify block_id's that have already been used
        block_ids = tuple({r.block_id for r in records})
        val_placeholder = ", ".join("?" * len(block_ids))
        sql = f"SELECT DISTINCT(block_id) from {self.table_name} WHERE block_id IN ({val_placeholder})"
        used = {r[0] for r in self.db.execute(sql, block_ids).fetchall()}

        # bulk insert, make sure id is first
        col_order = [
            row[1]
            for row in self.db.execute(
                f"PRAGMA table_info({self.table_name})"
            ).fetchall()
            if row[1] != "id"
        ]

        val_placeholder = ", ".join("?" * len(col_order))
        values = (
            f"({elt_mixin.AUTOINCREMENT_TEMPLATE.format(self.table_name)},"
            f" {val_placeholder})"
        )
        # id column is first
        sql = (
            f"INSERT INTO {self.table_name} (id,{', '.join(col_order)}) VALUES {values}"
        )

        for i in range(len(records)):
            if records[i].block_id in used:
                continue

            self.db.execute(sql, [records[i][c] for c in col_order])
            index = self.db.execute(
                elt_mixin.LAST_ID_TEMPLATE.format(self.table_name)
            ).fetchone()[0]
            self.gap_store.add_record(index=index, gaps=records[i].gap_spans)

    def _get_block_id(
        self,
        *,
        species,
        seqid: str,
        start: int | None,
        stop: int | None,
    ) -> list[str]:
        sql = f"SELECT block_id from {self.table_name} WHERE species = ? AND seqid = ?"
        values = species, seqid
        if start is not None and stop is not None:
            # as long as start or stop are within the record start/stop, it's a match
            sql = f"{sql} AND ((start <= ? AND ? < stop) OR (start <= ? AND ? < stop))"
            values += (start, start, stop, stop)
        elif start is not None:
            # the aligned segment overlaps start
            sql = f"{sql} AND start <= ? AND ? < stop"
            values += (start, start)
        elif stop is not None:
            # the aligned segment overlaps stop
            sql = f"{sql} AND start <= ? AND ? < stop"
            values += (stop, stop)

        return self.db.execute(sql, values).fetchall()

    def get_records_matching(
        self,
        *,
        species,
        seqid: str,
        start: int | None = None,
        stop: int | None = None,
    ) -> typing.Iterable[AlignRecord]:
        # make sure python, not numpy, integers
        start = None if start is None else int(start)
        stop = None if stop is None else int(stop)

        # We need the block IDs for all records for a species whose coordinates
        # lie in the range (start, stop). We then search for all records with
        # each block id. We return full records.
        # Client code is responsible for creating Aligned sequence instances
        # and the Alignment.

        # todo: there's an issue here with records being duplicated, solved
        #   for now by making AlignRecord hashable and using a set for block_ids
        block_ids = {
            r[0]
            for r in self._get_block_id(
                species=species, seqid=seqid, start=start, stop=stop
            )
        }
        if not block_ids:
            return ()

        cols = tuple(self._align_schema.keys())
        values = ", ".join("?" * len(block_ids))
        sql = f"SELECT {','.join(cols)} from {self.table_name} WHERE block_id IN ({values})"
        results = defaultdict(set)
        for record in self.db.execute(sql, tuple(block_ids)).fetchall():
            record = dict(zip(cols, record))
            index = record.pop("id")
            record["gap_spans"] = self.gap_store.get_record(index=index)
            results[record["block_id"]].add(AlignRecord(**record))

        return results.values()

    def get_species_names(self) -> list[str]:
        """return the list of species names"""
        sql = f"SELECT DISTINCT species from {self.table_name}"
        return [r[0] for r in self.db.execute(sql).fetchall()]

    def close(self):
        self.db.close()


# todo add a table and methods to support storing the species tree used
=======
# TODO add a table and methods to support storing the species tree used
>>>>>>> aa16312c
#  for the alignment and for getting the species tree
class AlignDb(elt_mixin.SqliteDbMixin):
    table_name = "align"
    _align_schema = {
        "id": "INTEGER PRIMARY KEY",  # used to uniquely identify gap_spans in bound GapStore
        "source": "TEXT",  # the file path
        "block_id": "INTEGER",  # the tree id from MAF
        "species": "TEXT",
        "seqid": "TEXT",
        "start": "INTEGER",
        "stop": "INTEGER",
        "strand": "TEXT",
    }

    _index_columns = {"align": ("id", "block_id", "seqid", "start", "stop")}

    def __init__(self, *, source=":memory:", mode="a"):
        """
        Parameters
        ----------
        source
            location to store the db, defaults to in memory only
        """
        # note that data is destroyed
        source = pathlib.Path(source)
        self.source = source
        if source.name == ":memory:":
            gap_path = "memory"
            kwargs = dict(in_memory=True)
        else:
            gap_path = source.parent / f"{source.stem}.{GAP_STORE_SUFFIX}"
            kwargs = dict(in_memory=False)

        self.gap_store = GapStore(
            source=gap_path,
            align_name=source.stem,
            mode=mode,
            **kwargs,
        )
        self._db = None
        self._init_tables()

    def add_records(self, records: typing.Sequence[AlignRecord]):
        # bulk insert
        col_order = [
            row[1]
            for row in self.db.execute(
                f"PRAGMA table_info({self.table_name})",
            ).fetchall()
            if row[1] != "id"
        ]

        # we need to identify block_id's that have already been used
        block_ids = tuple({r.block_id for r in records})
        val_placeholder = ", ".join("?" * len(block_ids))
        sql = f"SELECT DISTINCT(block_id) from {self.table_name} WHERE block_id IN ({val_placeholder})"
        used = {r[0] for r in self.db.execute(sql, block_ids).fetchall()}

        val_placeholder = ", ".join("?" * len(col_order))
        sql = f"INSERT INTO {self.table_name} ({', '.join(col_order)}) VALUES ({val_placeholder}) RETURNING id"

        for i in range(len(records)):
            if records[i].block_id in used:
                continue

            index = self.db.execute(sql, [records[i][c] for c in col_order]).fetchone()
            index = index["id"]
            self.gap_store.add_record(index=index, gaps=records[i].gap_spans)

    def _get_block_id(
        self,
        *,
        species,
        seqid: str,
        start: int | None,
        stop: int | None,
    ) -> list[str]:
        sql = f"SELECT block_id from {self.table_name} WHERE species = ? AND seqid = ?"
        values = species, seqid
        if start is not None and stop is not None:
            # as long as start or stop are within the record start/stop, it's a match
            sql = f"{sql} AND ((start <= ? AND ? < stop) OR (start <= ? AND ? < stop))"
            values += (start, start, stop, stop)
        elif start is not None:
            # the aligned segment overlaps start
            sql = f"{sql} AND start <= ? AND ? < stop"
            values += (start, start)
        elif stop is not None:
            # the aligned segment overlaps stop
            sql = f"{sql} AND start <= ? AND ? < stop"
            values += (stop, stop)

        return self.db.execute(sql, values).fetchall()

    def get_records_matching(
        self,
        *,
        species,
        seqid: str,
        start: int | None = None,
        stop: int | None = None,
    ) -> typing.Iterable[AlignRecord]:
        # make sure python, not numpy, integers
        start = None if start is None else int(start)
        stop = None if stop is None else int(stop)

        # We need the block IDs for all records for a species whose coordinates
        # lie in the range (start, stop). We then search for all records with
        # each block id. We return full records.
        # Client code is responsible for creating Aligned sequence instances
        # and the Alignment.

        # TODO: there's an issue here with records being duplicated, solved
        #   for now by making AlignRecord hashable and using a set for block_ids
        block_ids = {
            r["block_id"]
            for r in self._get_block_id(
                species=species,
                seqid=seqid,
                start=start,
                stop=stop,
            )
        }
        values = ", ".join("?" * len(block_ids))
        sql = f"SELECT * from {self.table_name} WHERE block_id IN ({values})"
        results = defaultdict(set)
        for record in self.db.execute(sql, tuple(block_ids)).fetchall():
            record = {k: record[k] for k in record.keys()}
            index = record.pop("id")
            record["gap_spans"] = self.gap_store.get_record(index=index)
            results[record["block_id"]].add(AlignRecord(**record))

        return results.values()

    def get_species_names(self) -> list[str]:
        """return the list of species names"""
        sql = f"SELECT DISTINCT species from {self.table_name}"
        return [r[0] for r in self.db.execute(sql).fetchall()]


def get_alignment(
    align_db: AlignDb,
    genomes: dict,
    ref_species: str,
    seqid: str,
    ref_start: int | None = None,
    ref_end: int | None = None,
    namer: typing.Callable | None = None,
    mask_features: list[str] | None = None,
) -> typing.Iterable[Alignment]:
    """yields cogent3 Alignments"""

    if ref_species not in genomes:
        raise ValueError(f"unknown species {ref_species!r}")

    align_records = align_db.get_records_matching(
        species=ref_species,
        seqid=seqid,
        start=ref_start,
        stop=ref_end,
    )
    # sample the sequences
    for block in align_records:
        # we get the gaps corresponding to the reference sequence
        # and convert them to a IndelMap instance. We then convert
        # the ref_start, ref_end into align_start, align_end. Those values are
        # used for all other species -- they are converted into sequence
        # coordinates for each species -- selecting their sequence,
        # building the Aligned instance, and selecting the annotation subset.
        for align_record in block:
            if align_record.species == ref_species and align_record.seqid == seqid:
                # ref_start, ref_end are genomic positions and the align_record
                # start / stop are also genomic positions
                genome_start = align_record.start
                genome_end = align_record.stop
                gap_pos, gap_lengths = align_record.gap_data
                gaps = IndelMap(
                    gap_pos=gap_pos,
                    gap_lengths=gap_lengths,
                    parent_length=genome_end - genome_start,
                )

                # We use the IndelMap object to identify the alignment
                # positions the ref_start / ref_end correspond to. The alignment
                # positions are used below for slicing each sequence in the
                # alignment.

                # make sure the sequence start and stop are within this
                # aligned block
                seq_start = max(ref_start or genome_start, genome_start)
                seq_end = min(ref_end or genome_end, genome_end)
                # make these coordinates relative to the aligned segment
                if align_record.strand == "-":
                    # if record is on minus strand, then genome stop is
                    # the alignment start
                    seq_start, seq_end = genome_end - seq_end, genome_end - seq_start
                else:
                    seq_start = seq_start - genome_start
                    seq_end = seq_end - genome_start

                align_start = gaps.get_align_index(seq_start)
                align_end = gaps.get_align_index(seq_end)
                break
        else:
            raise ValueError(f"no matching alignment record for {ref_species!r}")

        seqs = {}
        for align_record in block:
            record_species = align_record.species
            genome = genomes[record_species]
            # We need to convert the alignment coordinates into sequence
            # coordinates for this species.
            genome_start = align_record.start
            genome_end = align_record.stop
            gap_pos, gap_lengths = align_record.gap_data
            gaps = IndelMap(
                gap_pos=gap_pos,
                gap_lengths=gap_lengths,
                parent_length=genome_end - genome_start,
            )

            # We use the alignment indices derived for the reference sequence
            # above
            seq_start = gaps.get_seq_index(align_start)
            seq_end = gaps.get_seq_index(align_end)
            seq_length = seq_end - seq_start
            if align_record.strand == "-":
                # if it's neg strand, the alignment start is the genome stop
                seq_start = gaps.parent_length - seq_end

            s = genome.get_seq(
                seqid=align_record.seqid,
                start=genome_start + seq_start,
                stop=genome_start + seq_start + seq_length,
                namer=namer,
                with_annotations=False,
            )
            # we now trim the gaps for this sequence to the sub-alignment
            gaps = gaps[align_start:align_end]

            if align_record.strand == "-":
                s = s.rc()

            if not namer:
                strand_symbol = -1 if align_record.strand == "-" else 1
                s.name = f"{s.name}:{strand_symbol}"

            aligned = Aligned(gaps, s)
            if aligned.name not in seqs:
                seqs[aligned.name] = aligned
            elif str(aligned) == str(seqs[aligned.name]):
                print(f"duplicated {s.name}")

        aln = Alignment(list(seqs.values()))
        aln.annotation_db = genome.annotation_db
        if mask_features:
            aln = aln.with_masked_annotations(biotypes=mask_features)

        yield aln


def _add_alignments(*alns, sep="?") -> Alignment:
    """concatenates alignments using sep as spacer"""
    defaults = ["?" * len(aln) for aln in alns]
    all_names = set()
    for aln in alns:
        all_names.update(set(aln.names))

    result = {n: [] for n in all_names}
    for aln, default in zip(alns, defaults):
        data = aln.to_dict()
        for name in all_names:
            result[name].append(data.get(name, default))

    result = {n: sep.join(data) for n, data in result.items()}
    return Alignment(data=result, moltype=aln.moltype)


@define_app
class construct_alignment:
    """reassemble an alignment that maps to a given genomic segment

    If the segment spans multiple alignments these are joinded using
    the sep character.
    """

    def __init__(
        self,
        align_db: AlignDb,
        genomes: dict[str, elt_genome.Genome],
        mask_features: typing.Optional[list[str]] = None,
        sep: str = "?",
    ) -> None:
        self._align_db = align_db
        self._genomes = genomes
        self._mask_features = mask_features
        self._sep = sep

    def main(self, segment: elt_genome.genome_segment) -> list[Alignment]:
        results = []
        for aln in get_alignment(
            self._align_db,
            self._genomes,
            segment.species,
            segment.seqid,
            segment.start,
            segment.stop,
            mask_features=self._mask_features,
        ):
            aln.info.source = segment.source
            results.append(aln)

        return results<|MERGE_RESOLUTION|>--- conflicted
+++ resolved
@@ -133,7 +133,6 @@
         return self._file[str(index)][:]
 
 
-<<<<<<< HEAD
 class AlignDuckDb(elt_mixin.DuckDbMixin):
     table_name = "align"
     _align_schema = {
@@ -167,7 +166,10 @@
             kwargs = dict(in_memory=False)
 
         self.gap_store = GapStore(
-            source=gap_path, align_name=source.stem, mode=mode, **kwargs
+            source=gap_path,
+            align_name=source.stem,
+            mode=mode,
+            **kwargs,
         )
         self._db = None  # replaced with db connection in init_tables
         self._init_tables()
@@ -183,7 +185,7 @@
         col_order = [
             row[1]
             for row in self.db.execute(
-                f"PRAGMA table_info({self.table_name})"
+                f"PRAGMA table_info({self.table_name})",
             ).fetchall()
             if row[1] != "id"
         ]
@@ -204,7 +206,7 @@
 
             self.db.execute(sql, [records[i][c] for c in col_order])
             index = self.db.execute(
-                elt_mixin.LAST_ID_TEMPLATE.format(self.table_name)
+                elt_mixin.LAST_ID_TEMPLATE.format(self.table_name),
             ).fetchone()[0]
             self.gap_store.add_record(index=index, gaps=records[i].gap_spans)
 
@@ -251,12 +253,15 @@
         # Client code is responsible for creating Aligned sequence instances
         # and the Alignment.
 
-        # todo: there's an issue here with records being duplicated, solved
+        # TODO: there's an issue here with records being duplicated, solved
         #   for now by making AlignRecord hashable and using a set for block_ids
         block_ids = {
             r[0]
             for r in self._get_block_id(
-                species=species, seqid=seqid, start=start, stop=stop
+                species=species,
+                seqid=seqid,
+                start=start,
+                stop=stop,
             )
         }
         if not block_ids:
@@ -283,10 +288,7 @@
         self.db.close()
 
 
-# todo add a table and methods to support storing the species tree used
-=======
 # TODO add a table and methods to support storing the species tree used
->>>>>>> aa16312c
 #  for the alignment and for getting the species tree
 class AlignDb(elt_mixin.SqliteDbMixin):
     table_name = "align"
